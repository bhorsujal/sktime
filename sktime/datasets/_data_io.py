--- conflicted
+++ resolved
@@ -1209,12 +1209,8 @@
     is_multi_variate = False
     is_first_case = True
     # Parse the file
-<<<<<<< HEAD
-    with open(full_file_path_and_name, "r", encoding="utf-8") as f:
-=======
     # print(full_file_path_and_name)
     with open(full_file_path_and_name, encoding="utf-8") as f:
->>>>>>> 73d3d20b
         for line in f:
             if line.strip():
                 if (
