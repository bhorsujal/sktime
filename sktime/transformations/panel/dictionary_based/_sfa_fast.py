# -*- coding: utf-8 -*-
"""Symbolic Fourier Approximation (SFA) Transformer.

Configurable SFA transform for discretising time series into words.

"""

__author__ = ["patrickzib"]
__all__ = ["SFAFast"]

import math
import multiprocessing
import sys

import numpy as np
import pandas as pd
<<<<<<< HEAD
from scipy.sparse import csr_matrix
=======
from numba import (
    NumbaPendingDeprecationWarning,
    NumbaTypeSafetyWarning,
    njit,
    objmode,
    prange,
    set_num_threads,
)
from numba.core import types
from numba.typed import Dict
>>>>>>> b83cd8a8
from sklearn.feature_selection import chi2, f_classif
from sklearn.preprocessing import KBinsDiscretizer
from sklearn.tree import DecisionTreeClassifier
from sklearn.utils import check_random_state

from sktime.transformations.base import BaseTransformer
from sktime.utils.validation.panel import check_X

# The binning methods to use: equi-depth, equi-width, information gain or kmeans
binning_methods = {"equi-depth", "equi-width", "information-gain", "kmeans", "quantile"}


class SFAFast(BaseTransformer):
    """Symbolic Fourier Approximation (SFA) Transformer.

    Overview: for each series:
        run a sliding window across the series
        for each window
            shorten the series with DFT
            discretise the shortened series into bins set by MFC
            form a word from these discrete values
    by default SFA produces a single word per series (window_size=0)
    if a window is used, it forms a histogram of counts of words.

    Parameters
    ----------
        word_length:         int, default = 8
            length of word to shorten window to (using PAA)

        alphabet_size:       int, default = 4
            number of values to discretise each value to

        window_size:         int, default = 12
            size of window for sliding. Input series
            length for whole series transform

        norm:                boolean, default = False
            mean normalise words by dropping first fourier coefficient

        binning_method:      {"equi-depth", "equi-width", "information-gain", "kmeans",
                              "quantile"},
                             default="equi-depth"
            the binning method used to derive the breakpoints.

        anova:               boolean, default = False
            If True, the Fourier coefficient selection is done via a one-way
            ANOVA test. If False, the first Fourier coefficients are selected.
            Only applicable if labels are given

        variance:               boolean, default = False
            If True, the Fourier coefficient selection is done via the largest
            variance. If False, the first Fourier coefficients are selected.
            Only applicable if labels are given

        save_words:          boolean, default = False
            whether to save the words generated for each series (default False)

        bigrams:             boolean, default = False
            whether to create bigrams of SFA words

        feature_selection: {"chi2", "none", "random"}, default: chi2
            Sets the feature selections strategy to be used. Chi2 reduces the number
            of words significantly and is thus much faster (preferred). Random also
            reduces the number significantly. None applies not feature selectiona and
            yields large bag of words, e.g. much memory may be needed.

        p_threshold:  int, default=0.05 (disabled by default)
            If feature_selection=chi2 is chosen, feature selection is applied based on
            the chi-squared test. This is the p-value threshold to use for chi-squared
            test on bag-of-words (lower means more strict). 1 indicates that the test
            should not be performed.

        max_feature_count:  int, default=256
            If feature_selection=random is chosen, this parameter defines the number of
            randomly chosen unique words used.

        skip_grams:     boolean, default = False
            whether to create skip-grams of SFA words

        remove_repeat_words: boolean, default = False
            whether to use numerosity reduction (default False)

        return_sparse:  boolean, default=True
            if set to true, a scipy sparse matrix will be returned as BOP model.
            If set to false a dense array will be returned as BOP model. Sparse
            arrays are much more compact.

        n_jobs:     int, optional, default = 1
            The number of jobs to run in parallel for both `transform`.
            ``-1`` means using all processors.

        return_pandas_data_series:          boolean, default = False
            set to true to return Pandas Series as a result of transform.
            setting to true reduces speed significantly but is required for
            automatic test.

    Attributes
    ----------
    breakpoints: = []
    num_insts = 0
    num_atts = 0


    References
    ----------
    .. [1] Schäfer, Patrick, and Mikael Högqvist. "SFA: a symbolic fourier approximation
    and  index for similarity search in high dimensional datasets." Proceedings of the
    15th international conference on extending database technology. 2012.
    """

    _tags = {
        "univariate-only": True,
        "scitype:transform-input": "Series",
        # what is the scitype of X: Series, or Panel
        "scitype:transform-output": "Series",
        # what scitype is returned: Primitives, Series, Panel
        "scitype:instancewise": False,  # is this an instance-wise transform?
        "X_inner_mtype": "numpy3D",  # which mtypes do _fit/_predict support for X?
        "y_inner_mtype": "pd_Series_Table",  # which mtypes does y require?
        "requires_y": True,  # does y need to be passed in fit?
<<<<<<< HEAD
        "python_dependencies": "numba",
=======
        "python_dependencies": "scipy",
>>>>>>> b83cd8a8
    }

    def __init__(
        self,
        word_length=8,
        alphabet_size=4,
        window_size=12,
        norm=False,
        binning_method="equi-depth",
        anova=False,
        variance=False,
        bigrams=False,
        skip_grams=False,
        remove_repeat_words=False,
        lower_bounding=True,
        save_words=False,
        feature_selection="none",
        max_feature_count=256,
        p_threshold=0.05,
        random_state=None,
        return_sparse=True,
        return_pandas_data_series=False,
        n_jobs=1,
    ):
        self.words = []
        self.breakpoints = []

        # we cannot select more than window_size many letters in a word
        self.word_length = word_length

        self.alphabet_size = alphabet_size
        self.window_size = window_size

        self.norm = norm
        self.lower_bounding = lower_bounding
        self.inverse_sqrt_win_size = (
            1.0 / math.sqrt(window_size) if not lower_bounding else 1.0
        )

        self.remove_repeat_words = remove_repeat_words

        self.save_words = save_words

        self.binning_method = binning_method
        self.anova = anova
        self.variance = variance

        self.bigrams = bigrams
        self.skip_grams = skip_grams
        self.n_jobs = n_jobs

        self.n_instances = 0
        self.series_length = 0
        self.letter_bits = 0

        # Feature selection part
        self.feature_selection = feature_selection
        self.max_feature_count = max_feature_count
        self.feature_count = 0
        self.relevant_features = None

        # feature selection is applied based on the chi-squared test.
        self.p_threshold = p_threshold

        self.return_sparse = return_sparse
        self.return_pandas_data_series = return_pandas_data_series

        self.random_state = random_state

        if self.n_jobs < 1 or self.n_jobs > multiprocessing.cpu_count():
            n_jobs = multiprocessing.cpu_count()
        else:
            n_jobs = self.n_jobs

        super(SFAFast, self).__init__()
        # super raises numba import exception if not available
        # so now we know we can use numba

        from numba import set_num_threads

        set_num_threads(n_jobs)

        if not return_pandas_data_series:
            self._output_convert = "off"

    def fit_transform(self, X, y=None):
        """Fit to data, then transform it."""
        from sktime.transformations.panel.dictionary_based._sfa_fast_numba import (
            _transform_case,
            remove_repeating_words,
        )

        if self.alphabet_size < 2:
            raise ValueError("Alphabet size must be an integer greater than 2")

        if self.binning_method == "information-gain" and y is None:
            raise ValueError(
                "Class values must be provided for information gain binning"
            )

        if self.variance and self.anova:
            raise ValueError(
                "Please set either variance or anova Fourier coefficient selection"
            )

        if self.binning_method not in binning_methods:
            raise TypeError("binning_method must be one of: ", binning_methods)

        offset = 2 if self.norm else 0
        self.word_length_actual = min(self.window_size - offset, self.word_length)
        self.dft_length = (
            self.window_size - offset
            if (self.anova or self.variance) is True
            else self.word_length_actual
        )
        # make dft_length an even number (same number of reals and imags)
        self.dft_length = self.dft_length + self.dft_length % 2
        self.word_length_actual = self.word_length_actual + self.word_length_actual % 2

        self.support = np.arange(self.word_length_actual)
        self.letter_bits = np.uint32(math.ceil(math.log2(self.alphabet_size)))
        # self.word_bits = self.word_length_actual * self.letter_bits

        X = check_X(X, enforce_univariate=True, coerce_to_numpy=True)
        X = X.squeeze(1)

        self.n_instances, self.series_length = X.shape
        self.breakpoints = self._binning(X, y)
        self._is_fitted = True

        words, dfts = _transform_case(
            X,
            self.window_size,
            self.dft_length,
            self.word_length_actual,
            self.norm,
            self.remove_repeat_words,
            self.support,
            self.anova,
            self.variance,
            self.breakpoints,
            self.letter_bits,
            self.bigrams,
            self.skip_grams,
            self.inverse_sqrt_win_size,
            self.lower_bounding,
        )

        if self.remove_repeat_words:
            words = remove_repeating_words(words)

        if self.save_words:
            self.words = words

        # fitting: learns the feature selection strategy, too
        return self.transform_to_bag(words, self.word_length_actual, y)

    def fit(self, X, y=None):
        """Calculate word breakpoints using MCB or IGB.

        Parameters
        ----------
        X : pandas DataFrame or 3d numpy array, input time series.
        y : array_like, target values (optional, ignored).

        Returns
        -------
        self: object
        """
        # with parallel_backend("loky", inner_max_num_threads=n_jobs):
        self.fit_transform(X, y)
        return self

    def transform(self, X, y=None):
        """Transform data into SFA words.

        Parameters
        ----------
        X : pandas DataFrame or 3d numpy array, input time series.
        y : array_like, target values (optional, ignored).

        Returns
        -------
        List of dictionaries containing SFA words
        """
<<<<<<< HEAD
        from numba.core import types
        from numba.typed import Dict

        from sktime.transformations.panel.dictionary_based._sfa_fast_numba import (
            _transform_case,
            create_bag_transform,
        )
=======
        from scipy.sparse import csr_matrix
>>>>>>> b83cd8a8

        self.check_is_fitted()
        X = check_X(X, enforce_univariate=True, coerce_to_numpy=True)
        X = X.squeeze(1)

        words, dfts = _transform_case(
            X,
            self.window_size,
            self.dft_length,
            self.word_length_actual,
            self.norm,
            self.remove_repeat_words,
            self.support,
            self.anova,
            self.variance,
            self.breakpoints,
            self.letter_bits,
            self.bigrams,
            self.skip_grams,
            self.inverse_sqrt_win_size,
            self.lower_bounding,
        )

        # only save at fit
        # if self.save_words:
        #    self.words = words

        # transform: applies the feature selection strategy
        empty_dict = Dict.empty(
            key_type=types.uint32,
            value_type=types.uint32,
        )

        # transform
        bags = create_bag_transform(
            self.feature_count,
            self.feature_selection,
            self.relevant_features if self.relevant_features else empty_dict,
            words,
            self.bigrams,
            self.remove_repeat_words,
        )[0]

        if self.return_pandas_data_series:
            bb = pd.DataFrame()
            bb[0] = [pd.Series(bag) for bag in bags]
            return bb
        elif self.return_sparse:
            bags = csr_matrix(bags, dtype=np.uint32)
        return bags

    def transform_to_bag(self, words, word_len, y=None):
        """Transform words to bag-of-pattern and apply feature selection."""
<<<<<<< HEAD
        from numba.core import types
        from numba.typed import Dict

        from sktime.transformations.panel.dictionary_based._sfa_fast_numba import (
            create_bag_feature_selection,
            create_bag_none,
            create_feature_names,
        )
=======
        from scipy.sparse import csr_matrix
>>>>>>> b83cd8a8

        bag_of_words = None
        rng = check_random_state(self.random_state)

        if self.feature_selection == "none" and (
            self.breakpoints.shape[1] <= 2 and not self.bigrams
        ):
            bag_of_words = create_bag_none(
                self.breakpoints,
                words.shape[0],
                words,
                word_len,  # self.word_length_actual,
                self.remove_repeat_words,
            )
        else:
            feature_names = create_feature_names(words)

            if self.feature_selection == "none":
                feature_count = len(list(feature_names))
                relevant_features_idx = np.arange(feature_count, dtype=np.uint32)
                bag_of_words, self.relevant_features = create_bag_feature_selection(
                    words.shape[0],
                    relevant_features_idx,
                    np.array(list(feature_names)),
                    words,
                    self.remove_repeat_words,
                )

            # Random feature selection
            elif self.feature_selection == "random":
                feature_count = min(self.max_feature_count, len(feature_names))
                relevant_features_idx = rng.choice(
                    len(feature_names), replace=False, size=feature_count
                )
                bag_of_words, self.relevant_features = create_bag_feature_selection(
                    words.shape[0],
                    relevant_features_idx,
                    np.array(list(feature_names)),
                    words,
                    self.remove_repeat_words,
                )

            # Chi-squared feature selection
            elif self.feature_selection == "chi2":
                feature_count = len(list(feature_names))
                relevant_features_idx = np.arange(feature_count, dtype=np.uint32)
                bag_of_words, _ = create_bag_feature_selection(
                    words.shape[0],
                    relevant_features_idx,
                    np.array(list(feature_names)),
                    words,
                    self.remove_repeat_words,
                )

                chi2_statistics, p = chi2(bag_of_words, y)
                relevant_features_idx = np.where(p <= self.p_threshold)[0]
                self.relevant_features = Dict.empty(
                    key_type=types.uint32, value_type=types.uint32
                )
                for k, v in zip(
                    np.array(list(feature_names))[relevant_features_idx],
                    np.arange(len(relevant_features_idx)),
                ):
                    self.relevant_features[k] = v

                # select subset of features
                bag_of_words = bag_of_words[:, relevant_features_idx]

        self.feature_count = bag_of_words.shape[1]

        if self.return_pandas_data_series:
            bb = pd.DataFrame()
            bb[0] = [pd.Series(bag) for bag in bag_of_words]
            return bb
        elif self.return_sparse:
            bag_of_words = csr_matrix(bag_of_words, dtype=np.uint32)
        return bag_of_words

    def _binning(self, X, y=None):
        from sktime.transformations.panel.dictionary_based._sfa_fast_numba import (
            _binning_dft,
        )

        dft = _binning_dft(
            X,
            self.window_size,
            self.series_length,
            self.dft_length,
            self.norm,
            self.inverse_sqrt_win_size,
            self.lower_bounding,
        )

        if y is not None:
            y = np.repeat(y, dft.shape[0] / len(y))

        if self.variance and y is not None:
            # determine variance
            dft_variance = np.var(dft, axis=0)

            # select word-length-many indices with the largest variance
            self.support = np.argsort(-dft_variance)[: self.word_length_actual]

            # sort remaining indices
            self.support = np.sort(self.support)

            # select the Fourier coefficients with highest f-score
            dft = dft[:, self.support]
            self.dft_length = np.max(self.support) + 1
            self.dft_length = self.dft_length + self.dft_length % 2  # even

        if self.anova and y is not None:
            non_constant = np.where(
                ~np.isclose(dft.var(axis=0), np.zeros_like(dft.shape[1]))
            )[0]

            # select word-length many indices with best f-score
            if self.word_length_actual <= non_constant.size:
                f, _ = f_classif(dft[:, non_constant], y)
                self.support = non_constant[np.argsort(-f)][: self.word_length_actual]

            # sort remaining indices
            self.support = np.sort(self.support)

            # select the Fourier coefficients with highest f-score
            dft = dft[:, self.support]
            self.dft_length = np.max(self.support) + 1
            self.dft_length = self.dft_length + self.dft_length % 2  # even

        if self.binning_method == "information-gain":
            return self._igb(dft, y)
        elif self.binning_method == "kmeans" or self.binning_method == "quantile":
            return self._k_bins_discretizer(dft)
        else:
            return self._mcb(dft)

    def _k_bins_discretizer(self, dft):
        encoder = KBinsDiscretizer(
            n_bins=self.alphabet_size, strategy=self.binning_method
        )
        encoder.fit(dft)
        if encoder.bin_edges_.ndim == 1:
            breaks = encoder.bin_edges_.reshape((-1, 1))
        else:
            breaks = encoder.bin_edges_
        breakpoints = np.zeros((self.word_length_actual, self.alphabet_size))

        for letter in range(self.word_length_actual):
            for bp in range(1, len(breaks[letter]) - 1):
                breakpoints[letter, bp - 1] = breaks[letter, bp]

        breakpoints[:, self.alphabet_size - 1] = sys.float_info.max
        return breakpoints

    def _mcb(self, dft):
        breakpoints = np.zeros((self.word_length_actual, self.alphabet_size))

        dft = np.round(dft, 2)
        for letter in range(self.word_length_actual):
            column = np.sort(dft[:, letter])
            bin_index = 0

            # use equi-depth binning
            if self.binning_method == "equi-depth":
                target_bin_depth = len(dft) / self.alphabet_size

                for bp in range(self.alphabet_size - 1):
                    bin_index += target_bin_depth
                    breakpoints[letter, bp] = column[int(bin_index)]

            # use equi-width binning aka equi-frequency binning
            elif self.binning_method == "equi-width":
                target_bin_width = (column[-1] - column[0]) / self.alphabet_size

                for bp in range(self.alphabet_size - 1):
                    breakpoints[letter, bp] = (bp + 1) * target_bin_width + column[0]

        breakpoints[:, self.alphabet_size - 1] = sys.float_info.max
        return breakpoints

    def _igb(self, dft, y):
        breakpoints = np.zeros((self.word_length_actual, self.alphabet_size))
        clf = DecisionTreeClassifier(
            criterion="entropy",
            max_depth=np.uint32(np.log2(self.alphabet_size)),
            max_leaf_nodes=self.alphabet_size,
            random_state=1,
        )

        for i in range(self.word_length_actual):
            clf.fit(dft[:, i][:, None], y)
            threshold = clf.tree_.threshold[clf.tree_.children_left != -1]
            for bp in range(len(threshold)):
                breakpoints[i, bp] = threshold[bp]
            for bp in range(len(threshold), self.alphabet_size):
                breakpoints[i, bp] = np.inf

        return np.sort(breakpoints, axis=1)

    def _shorten_bags(self, word_len, y):
        from sktime.transformations.panel.dictionary_based._sfa_fast_numba import (
            shorten_words,
        )

        if self.save_words is False:
            raise ValueError(
                "Words from transform must be saved using save_word to shorten bags."
            )
        if self.bigrams:
            raise ValueError("Bigrams are currently not supported.")
        if self.variance or self.anova:
            raise ValueError(
                "Variance or Anova based feature selection is currently not supported."
            )

        # determine the new word-length
        new_len = min(word_len, self.word_length_actual)

        # the difference in word-length to shorten the words to
        new_len_diff = self.word_length_actual - new_len

        if new_len_diff > 0:
            new_words = shorten_words(self.words, new_len_diff, self.letter_bits)
        else:
            new_words = self.words

        # retrain feature selection-strategy
        return self.transform_to_bag(new_words, new_len, y)

    @classmethod
    def get_test_params(cls, parameter_set="default"):
        """Return testing parameter settings for the estimator.

        Parameters
        ----------
        parameter_set : str, default="default"
            Name of the set of test parameters to return, for use in tests. If no
            special parameters are defined for a value, will return `"default"` set.

        Returns
        -------
        params : dict or list of dict, default = {}
            Parameters to create testing instances of the class
            Each dict are parameters to construct an "interesting" test instance, i.e.,
            `MyClass(**params)` or `MyClass(**params[i])` creates a valid test instance.
            `create_test_instance` uses the first (or only) dictionary in `params`
        """
        # small window size for testing
        params = {
            "word_length": 4,
            "window_size": 4,
            "return_sparse": True,
            "return_pandas_data_series": True,
            "feature_selection": "chi2",
            "alphabet_size": 2,
        }
        return params

    def set_fitted(self):
        """Whether `fit` has been called."""
        self._is_fitted = True

    def __getstate__(self):
        """Return state as dictionary for pickling, required for typed Dict objects."""
        from numba.typed import Dict

        state = self.__dict__.copy()

        if type(state["relevant_features"]) == Dict:
            state["relevant_features"] = dict(state["relevant_features"])
        return state

    def __setstate__(self, state):
        """Set current state using input pickling, required for typed Dict objects."""
        from numba.core import types
        from numba.typed import Dict

        self.__dict__.update(state)
        if type(self.relevant_features) == dict:
            typed_dict = Dict.empty(key_type=types.uint32, value_type=types.uint32)
            for key, value in self.relevant_features.items():
                typed_dict[key] = value
            self.relevant_features = typed_dict<|MERGE_RESOLUTION|>--- conflicted
+++ resolved
@@ -14,20 +14,6 @@
 
 import numpy as np
 import pandas as pd
-<<<<<<< HEAD
-from scipy.sparse import csr_matrix
-=======
-from numba import (
-    NumbaPendingDeprecationWarning,
-    NumbaTypeSafetyWarning,
-    njit,
-    objmode,
-    prange,
-    set_num_threads,
-)
-from numba.core import types
-from numba.typed import Dict
->>>>>>> b83cd8a8
 from sklearn.feature_selection import chi2, f_classif
 from sklearn.preprocessing import KBinsDiscretizer
 from sklearn.tree import DecisionTreeClassifier
@@ -148,11 +134,7 @@
         "X_inner_mtype": "numpy3D",  # which mtypes do _fit/_predict support for X?
         "y_inner_mtype": "pd_Series_Table",  # which mtypes does y require?
         "requires_y": True,  # does y need to be passed in fit?
-<<<<<<< HEAD
         "python_dependencies": "numba",
-=======
-        "python_dependencies": "scipy",
->>>>>>> b83cd8a8
     }
 
     def __init__(
@@ -338,17 +320,14 @@
         -------
         List of dictionaries containing SFA words
         """
-<<<<<<< HEAD
         from numba.core import types
         from numba.typed import Dict
+        from scipy.sparse import csr_matrix
 
         from sktime.transformations.panel.dictionary_based._sfa_fast_numba import (
             _transform_case,
             create_bag_transform,
         )
-=======
-        from scipy.sparse import csr_matrix
->>>>>>> b83cd8a8
 
         self.check_is_fitted()
         X = check_X(X, enforce_univariate=True, coerce_to_numpy=True)
@@ -402,18 +381,15 @@
 
     def transform_to_bag(self, words, word_len, y=None):
         """Transform words to bag-of-pattern and apply feature selection."""
-<<<<<<< HEAD
         from numba.core import types
         from numba.typed import Dict
+        from scipy.sparse import csr_matrix
 
         from sktime.transformations.panel.dictionary_based._sfa_fast_numba import (
             create_bag_feature_selection,
             create_bag_none,
             create_feature_names,
         )
-=======
-        from scipy.sparse import csr_matrix
->>>>>>> b83cd8a8
 
         bag_of_words = None
         rng = check_random_state(self.random_state)
