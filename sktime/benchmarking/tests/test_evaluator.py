# -*- coding: utf-8 -*-
"""Test evaluator."""

import numpy as np
import pandas as pd
import pytest
from sklearn.metrics import accuracy_score

from sktime.benchmarking.evaluation import Evaluator
from sktime.benchmarking.metrics import PairwiseMetric
from sktime.benchmarking.results import RAMResults
from sktime.series_as_features.model_selection import PresplitFilesCV
from sktime.utils.validation._dependencies import _check_soft_dependencies


def dummy_results():
    """Results that are dummy."""
    results = RAMResults()
    results.cv = PresplitFilesCV()
    results.save_predictions(
        strategy_name="alg1",
        dataset_name="dataset1",
        index=np.array([1, 2, 3, 4]),
        y_true=np.array([1, 1, 1, 1]),
        y_pred=np.array([1, 1, 1, 1]),
        y_proba=None,
        cv_fold=0,
        train_or_test="test",
        fit_estimator_start_time=pd.to_datetime(1605268800, unit="ms"),
        fit_estimator_end_time=pd.to_datetime(1605268801, unit="ms"),
        predict_estimator_start_time=pd.to_datetime(1605268800, unit="ms"),
        predict_estimator_end_time=pd.to_datetime(1605268801, unit="ms"),
    )
    results.save_predictions(
        strategy_name="alg1",
        dataset_name="dataset2",
        index=np.array([1, 2, 3, 4]),
        y_true=np.array([0, 0, 0, 0]),
        y_pred=np.array([0, 0, 0, 0]),
        y_proba=None,
        cv_fold=0,
        train_or_test="test",
        fit_estimator_start_time=pd.to_datetime(1605268800, unit="ms"),
        fit_estimator_end_time=pd.to_datetime(1605268801, unit="ms"),
        predict_estimator_start_time=pd.to_datetime(1605268800, unit="ms"),
        predict_estimator_end_time=pd.to_datetime(1605268801, unit="ms"),
    )

    results.save_predictions(
        strategy_name="alg2",
        dataset_name="dataset1",
        index=np.array([1, 2, 3, 4]),
        y_true=np.array([1, 1, 1, 1]),
        y_pred=np.array([0, 0, 0, 0]),
        y_proba=None,
        cv_fold=0,
        train_or_test="test",
        fit_estimator_start_time=pd.to_datetime(1605268800, unit="ms"),
        fit_estimator_end_time=pd.to_datetime(1605268801, unit="ms"),
        predict_estimator_start_time=pd.to_datetime(1605268800, unit="ms"),
        predict_estimator_end_time=pd.to_datetime(1605268801, unit="ms"),
    )
    results.save_predictions(
        strategy_name="alg2",
        dataset_name="dataset2",
        index=np.array([1, 2, 3, 4]),
        y_true=np.array([0, 0, 0, 0]),
        y_pred=np.array([1, 1, 1, 1]),
        y_proba=None,
        cv_fold=0,
        train_or_test="test",
        fit_estimator_start_time=pd.to_datetime(1605268800, unit="ms"),
        fit_estimator_end_time=pd.to_datetime(1605268801, unit="ms"),
        predict_estimator_start_time=pd.to_datetime(1605268800, unit="ms"),
        predict_estimator_end_time=pd.to_datetime(1605268801, unit="ms"),
    )

    results.save_predictions(
        strategy_name="alg3",
        dataset_name="dataset1",
        index=np.array([1, 2, 3, 4]),
        y_true=np.array([1, 1, 1, 1]),
        y_pred=np.array([1, 1, 0, 1]),
        y_proba=None,
        cv_fold=0,
        train_or_test="test",
        fit_estimator_start_time=pd.to_datetime(1605268800, unit="ms"),
        fit_estimator_end_time=pd.to_datetime(1605268801, unit="ms"),
        predict_estimator_start_time=pd.to_datetime(1605268800, unit="ms"),
        predict_estimator_end_time=pd.to_datetime(1605268801, unit="ms"),
    )
    results.save_predictions(
        strategy_name="alg3",
        dataset_name="dataset2",
        index=np.array([1, 2, 3, 4]),
        y_true=np.array([0, 0, 0, 0]),
        y_pred=np.array([0, 0, 1, 0]),
        y_proba=None,
        cv_fold=0,
        train_or_test="test",
        fit_estimator_start_time=pd.to_datetime(1605268800, unit="ms"),
        fit_estimator_end_time=pd.to_datetime(1605268801, unit="ms"),
        predict_estimator_start_time=pd.to_datetime(1605268800, unit="ms"),
        predict_estimator_end_time=pd.to_datetime(1605268801, unit="ms"),
    )
    return results


def evaluator_setup(score_function):
    """Set up the evaluator."""
    evaluator = Evaluator(dummy_results())
    metric = PairwiseMetric(func=score_function, name="score_function")
    metrics_by_strategy = evaluator.evaluate(metric=metric)

    return evaluator, metrics_by_strategy


def test_rank():
    """Test rank."""
    evaluator, metrics_by_strategy = evaluator_setup(score_function=accuracy_score)
    expected_ranks = pd.DataFrame(
        {
            "strategy": ["alg1", "alg2", "alg3"],
            "score_function_mean_rank": [1.0, 3.0, 2.0],
        }
    )
    generated_ranks = evaluator.rank()
    assert expected_ranks.equals(generated_ranks)


def test_accuracy_score():
    """Test accuracy score."""
    evaluator, metrics_by_strategy = evaluator_setup(score_function=accuracy_score)

    expected_accuracy = pd.DataFrame(
        {
            "strategy": ["alg1", "alg2", "alg3"],
            "score_function_mean": [1.00, 0.00, 0.75],
            "score_function_stderr": [0.00, 0.00, 0.25],
        }
    )

    assert metrics_by_strategy.equals(expected_accuracy)


def test_sign_test():
    """Test sign_test."""
    evaluator, metrics_by_strategy = evaluator_setup(score_function=accuracy_score)
    results = evaluator.sign_test()[1].values
    expected = np.full((3, 3), 0.5)
    assert np.array_equal(expected, results)


def test_ranksum_test():
    """Test ranksum_test."""
    evaluator, metrics_by_strategy = evaluator_setup(score_function=accuracy_score)
    expected = np.array(
        [
            [0.0, 1.0, 1.54919334, 0.12133525, 1.54919334, 0.12133525],
            [-1.54919334, 0.12133525, 0.0, 1.0, -1.54919334, 0.12133525],
            [-1.54919334, 0.12133525, 1.54919334, 0.12133525, 0.0, 1.0],
        ]
    )
    expected = np.round(expected, 3)
    results = np.round(evaluator.ranksum_test()[1].values, 3)
    assert np.array_equal(results, expected)


def test_t_test_bonfer():
    """Test t_test_bonfer."""
    evaluator, metrics_by_strategy = evaluator_setup(score_function=accuracy_score)
    expected = np.array([[False, True, True], [True, False, True], [True, True, False]])
    result = evaluator.t_test_with_bonferroni_correction().values
    assert np.array_equal(expected, result)


@pytest.mark.skipif(
    not _check_soft_dependencies("scikit_posthocs", severity="none"),
    reason="skip test if required soft dependency not available",
)
def test_nemenyi():
    """Test nemenyi."""
    evaluator, metrics_by_strategy = evaluator_setup(score_function=accuracy_score)
    expected = np.array(
        [
            [1.0, 0.082085, 0.53526143],
            [0.082085, 1.0, 0.53526143],
            [0.53526143, 0.53526143, 1.0],
        ]
    )
    expected = np.round(expected, 3)
    result = np.round(evaluator.nemenyi().values, 3)

    return np.array_equal(expected, result)


@pytest.mark.skipif(
    not _check_soft_dependencies("matplotlib", severity="none"),
    reason="skip test if required soft dependency not available",
)
<<<<<<< HEAD
=======
@pytest.mark.xfail(reason="known sporadic failure of unknown cause, see #2368")
>>>>>>> 0b11ca58
def test_plots():
    """Test plots."""
    evaluator, metrics_by_strategy = evaluator_setup(score_function=accuracy_score)
    evaluator.plot_boxplots()
    evaluator.t_test()


def test_wilcoxon():
    """Test wilcoxon."""
    expected = pd.DataFrame(
        data={"statistic": [0.0, 0.0, 0.0], "p_val": [0.5, 0.5, 0.5]}
    )
    evaluator, metrics_by_strategy = evaluator_setup(score_function=accuracy_score)
    results = evaluator.wilcoxon_test()
    assert results[expected.columns].equals(expected)


def test_run_times():
    """Test run_times."""
    evaluator, metrics_by_strategy = evaluator_setup(score_function=accuracy_score)
    result = evaluator.fit_runtime()
    expected = np.array(
        [
            [0.001, 0.001],
            [0.001, 0.001],
            [0.001, 0.001],
            [0.001, 0.001],
            [0.001, 0.001],
            [0.001, 0.001],
        ]
    )
    assert np.array_equal(expected, result)<|MERGE_RESOLUTION|>--- conflicted
+++ resolved
@@ -198,10 +198,7 @@
     not _check_soft_dependencies("matplotlib", severity="none"),
     reason="skip test if required soft dependency not available",
 )
-<<<<<<< HEAD
-=======
 @pytest.mark.xfail(reason="known sporadic failure of unknown cause, see #2368")
->>>>>>> 0b11ca58
 def test_plots():
     """Test plots."""
     evaluator, metrics_by_strategy = evaluator_setup(score_function=accuracy_score)
