--- conflicted
+++ resolved
@@ -88,11 +88,7 @@
     disp : bool, optional, default=False
         Set to True to print convergence messages.
     random_state : int, RandomState instance or None, optional, default=None
-<<<<<<< HEAD
-        default=None – If int, random_state is the seed used by the random
-=======
         default=None - If int, random_state is the seed used by the random
->>>>>>> 15fc8046
         number generator; If RandomState instance, random_state is the random
         number generator; If None, the random number generator is the
         RandomState instance used by np.random.
@@ -273,8 +269,6 @@
 
         # Fit params
         self.disp = disp
-<<<<<<< HEAD
-=======
         self.start_params = start_params
         self.transformed = transformed
         self.includes_fixed = includes_fixed
@@ -289,7 +283,6 @@
         self.optim_complex_step = optim_complex_step
         self.optim_hessian = optim_hessian
         self.low_memory = low_memory
->>>>>>> 15fc8046
 
         super().__init__(random_state=random_state)
 
@@ -317,9 +310,6 @@
             missing=self.missing,
             validate_specification=self.validate_specification,
         )
-<<<<<<< HEAD
-        self._fitted_forecaster = self._forecaster.fit(disp=self.disp)
-=======
         self._fitted_forecaster = self._forecaster.fit(
             disp=self.disp,
             start_params=self.start_params,
@@ -337,7 +327,6 @@
             optim_hessian=self.optim_hessian,
             low_memory=self.low_memory,
         )
->>>>>>> 15fc8046
 
     def summary(self):
         """Get a summary of the fitted forecaster.
