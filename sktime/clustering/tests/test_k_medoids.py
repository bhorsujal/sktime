# -*- coding: utf-8 -*-
"""Tests for time series k-medoids."""
import numpy as np
from sklearn import metrics

from sktime.clustering._k_medoids import TimeSeriesKMedoids
from sktime.datasets import load_basic_motions

expected_results = {
    "medoids": [
        0,
        0,
        0,
        0,
        0,
        0,
        0,
        0,
        0,
        0,
        4,
        0,
        3,
        0,
        0,
        0,
        5,
        0,
        0,
        0,
        0,
        0,
        0,
        0,
        0,
        0,
        0,
        0,
        0,
        0,
        0,
        0,
        0,
        0,
        0,
        0,
        0,
        0,
        0,
        0,
    ]
}

expected_score = {"medoids": 0.3153846153846154}

<<<<<<< HEAD
train_expected_score = {"medoids": 0.48717948717948717}

expected_inertia = {"medoids": 290241.1549727707}
=======
train_expected_score = {"medoids": 0.4858974358974359}
>>>>>>> 30b9c7f0

expected_inertia = {"medoids": 291267.56256896566}

expected_iters = {"medoids": 5}

expected_labels = {
    "medoids": [
        0,
        0,
        0,
        0,
        0,
        0,
        0,
        0,
        0,
        0,
        3,
        0,
        0,
        5,
        2,
        4,
        1,
        0,
<<<<<<< HEAD
        4,
=======
        1,
>>>>>>> 30b9c7f0
        4,
        0,
        0,
        0,
        0,
        0,
        0,
        0,
        0,
        0,
        0,
        7,
        0,
        0,
        6,
        0,
        0,
        0,
        0,
        0,
        0,
    ]
}


def test_kmedoids():
    """Test implementation of Kmedoids."""
    X_train, y_train = load_basic_motions(split="train")
    X_test, y_test = load_basic_motions(split="test")

<<<<<<< HEAD
    kmedoids = TimeSeriesKMedoids(random_state=1, n_init=2)
=======
    kmedoids = TimeSeriesKMedoids(
        random_state=1, n_init=2, max_iter=5, init_algorithm="kmeans++", metric="dtw"
    )
>>>>>>> 30b9c7f0
    train_predict = kmedoids.fit_predict(X_train)
    train_score = metrics.rand_score(y_train, train_predict)
    test_medoids_result = kmedoids.predict(X_test)
    medoids_score = metrics.rand_score(y_test, test_medoids_result)
    proba = kmedoids.predict_proba(X_test)

    assert np.array_equal(test_medoids_result, expected_results["medoids"])
    assert medoids_score == expected_score["medoids"]
    assert train_score == train_expected_score["medoids"]
<<<<<<< HEAD
    assert kmedoids.inertia_ == expected_inertia["medoids"]
=======
    assert np.isclose(kmedoids.inertia_, expected_inertia["medoids"])
>>>>>>> 30b9c7f0
    assert kmedoids.n_iter_ == expected_iters["medoids"]
    assert np.array_equal(kmedoids.labels_, expected_labels["medoids"])
    assert isinstance(kmedoids.cluster_centers_, np.ndarray)
    assert proba.shape == (40, 6)

    for val in proba:
        assert np.count_nonzero(val == 1.0) == 1<|MERGE_RESOLUTION|>--- conflicted
+++ resolved
@@ -53,13 +53,7 @@
 
 expected_score = {"medoids": 0.3153846153846154}
 
-<<<<<<< HEAD
-train_expected_score = {"medoids": 0.48717948717948717}
-
-expected_inertia = {"medoids": 290241.1549727707}
-=======
 train_expected_score = {"medoids": 0.4858974358974359}
->>>>>>> 30b9c7f0
 
 expected_inertia = {"medoids": 291267.56256896566}
 
@@ -85,11 +79,7 @@
         4,
         1,
         0,
-<<<<<<< HEAD
-        4,
-=======
         1,
->>>>>>> 30b9c7f0
         4,
         0,
         0,
@@ -120,13 +110,9 @@
     X_train, y_train = load_basic_motions(split="train")
     X_test, y_test = load_basic_motions(split="test")
 
-<<<<<<< HEAD
-    kmedoids = TimeSeriesKMedoids(random_state=1, n_init=2)
-=======
     kmedoids = TimeSeriesKMedoids(
         random_state=1, n_init=2, max_iter=5, init_algorithm="kmeans++", metric="dtw"
     )
->>>>>>> 30b9c7f0
     train_predict = kmedoids.fit_predict(X_train)
     train_score = metrics.rand_score(y_train, train_predict)
     test_medoids_result = kmedoids.predict(X_test)
@@ -136,11 +122,7 @@
     assert np.array_equal(test_medoids_result, expected_results["medoids"])
     assert medoids_score == expected_score["medoids"]
     assert train_score == train_expected_score["medoids"]
-<<<<<<< HEAD
-    assert kmedoids.inertia_ == expected_inertia["medoids"]
-=======
     assert np.isclose(kmedoids.inertia_, expected_inertia["medoids"])
->>>>>>> 30b9c7f0
     assert kmedoids.n_iter_ == expected_iters["medoids"]
     assert np.array_equal(kmedoids.labels_, expected_labels["medoids"])
     assert isinstance(kmedoids.cluster_centers_, np.ndarray)
