"""Utility to coerce estimators to a desired scitype, e.g., transformer."""

__author__ = ["fkiraly"]

_coerce_register = dict()


def _coerce_transformer_tabular_to_transformer(obj):
    from sktime.transformations.series.adapt import TabularToSeriesAdaptor

    return TabularToSeriesAdaptor(obj)


_coerce_register[("transformer_tabular", "transformer")] = (
    _coerce_transformer_tabular_to_transformer
)


<<<<<<< HEAD
def _coerce_series_annotator_to_transformer(obj):
    from sktime.annotation.compose._as_transform import AnnotatorAsTransformer

    return AnnotatorAsTransformer(obj)


_coerce_register[("series-annotator", "transformer")] = (
    _coerce_series_annotator_to_transformer
)
=======
def _coerce_clusterer_to_transformer(obj):
    from sktime.clustering.compose import ClustererAsTransformer

    return ClustererAsTransformer(obj)


_coerce_register[("clusterer", "transformer")] = _coerce_clusterer_to_transformer
>>>>>>> 9e3081ab


def coerce_scitype(
    obj,
    to_scitype,
    from_scitype=None,
    clone_obj=True,
    raise_on_unknown=False,
    raise_on_mismatch=False,
    msg="Error in object scitype check.",
):
    """Coerce obj to a given scitype.

    This function is used to coerce an object to a given scitype.
    If no source scitype or no valid coercion function is found,
    the object is returned unmodified under default settings.

    The function can also be used to raise errors if the scitype of the object
    does not match the expected scitype, or if no scitype can be determined.

    Parameters
    ----------
    obj : class or object inheriting from sktime BaseObject
        object to check or coerce

    to_scitype : str
        scitype to coerce the object ``obj`` to

    from_scitype : str or list of str, optional, default = None
        scitype of ``obj`` that is assumed for the coercion, before coercion.

        * If None, no scitype for ``obj`` is assumed.
        * if str, the scitype of ``obj`` is assumed to be this scitype.
        * if list of str, the scitype of ``obj`` is assumed to be one of these scitypes.

        If ``raise_on_mismatch``, non-None value will cause an exception
        if the detected scitype does not match the expected scitype(s).

    clone_obj : bool, optional, default = True
        if True, a clone of ``obj`` is used inside coercion composites.
        if False, the original object is passed unmodified.
    raise_on_unknown : bool, optional, default = False
        if True, raises an error if no scitype can be determined for obj.
        if False, unidentified scitypes will be treated as "object" scitype.
    raise_on_mismatch : bool, optional, default = False
        if True, raises an error if the detected scitype does not match the
        expected scitype, see ``from_scitype``.
        If False, the object is returned unmodified.
    msg : str, optional, default = "Error in object scitype check."
        Start of error message returned with the exception, if
        an error is raised due to ``raise_on_mismatch``.

    Returns
    -------
    coerced_obj : obj, coerced to the desired scitype
        if a coercion function is found in the register, the object ``obj`` is coerced,
        otherwise the object ``obj`` is returned unmodified.
        Coercions are obtained from the ``_coerce_register`` dictionary.

    Raises
    ------
    TypeError if ``raise_on_unknown``, and no scitype can be determined for obj
    TypeError if ``raise_on_mismatch``, and ``from_scitype`` is not None, and
        the detected scitype does not match the expected scitype ``from_scitype``.
    """
    from sktime.registry._scitype import scitype
    from sktime.utils.sklearn import is_sklearn_estimator, sklearn_scitype

    if isinstance(from_scitype, str):
        from_scitype = [from_scitype]
    if isinstance(from_scitype, list) and len(from_scitype) == 0:
        from_scitype = None
    # from_scitype is now a list or None

    # we need to detect the scitype if it is not provided as an assumption
    need_detect = from_scitype is None or len(from_scitype) >= 2 or raise_on_mismatch
    if need_detect:
        if is_sklearn_estimator(obj):
            detected_scitype = f"{sklearn_scitype(obj)}_tabular"
        else:
            detected_scitype = scitype(
                obj, force_single_scitype=True, raise_on_unknown=raise_on_unknown
            )

    # case 1: detected scitype is not assumed scitype
    if from_scitype is not None and detected_scitype not in from_scitype:
        # if raise_on_mismatch, raise an error
        if raise_on_mismatch:
            raise TypeError(
                f"{msg} Expected object scitype {from_scitype}, "
                f"but found {detected_scitype}."
            )
        # otherwise, return the object unmodified
        else:
            return obj

    if from_scitype is None or len(from_scitype) >= 2:
        from_scitype = detected_scitype

    if clone_obj:
        if is_sklearn_estimator(obj) or not hasattr(obj, "clone"):
            from sklearn.base import clone

            obj = clone(obj)
        else:
            obj = obj.clone()

    if (from_scitype, to_scitype) not in _coerce_register:
        return obj

    if isinstance(from_scitype, list) and detected_scitype not in from_scitype:
        return obj

    # now we know that we have a coercion function in the register
    coerce_func = _coerce_register[(from_scitype, to_scitype)]

    coerced_obj = coerce_func(obj)
    return coerced_obj<|MERGE_RESOLUTION|>--- conflicted
+++ resolved
@@ -16,7 +16,6 @@
 )
 
 
-<<<<<<< HEAD
 def _coerce_series_annotator_to_transformer(obj):
     from sktime.annotation.compose._as_transform import AnnotatorAsTransformer
 
@@ -26,7 +25,8 @@
 _coerce_register[("series-annotator", "transformer")] = (
     _coerce_series_annotator_to_transformer
 )
-=======
+
+
 def _coerce_clusterer_to_transformer(obj):
     from sktime.clustering.compose import ClustererAsTransformer
 
@@ -34,7 +34,6 @@
 
 
 _coerce_register[("clusterer", "transformer")] = _coerce_clusterer_to_transformer
->>>>>>> 9e3081ab
 
 
 def coerce_scitype(
